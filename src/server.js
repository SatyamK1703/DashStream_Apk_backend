import express from 'express';
import mongoose from 'mongoose';
import cors from 'cors';
import helmet from 'helmet';
import morgan from 'morgan';
import rateLimit from 'express-rate-limit';
import dotenv from 'dotenv';
import session from 'express-session';
import MongoStore from 'connect-mongo';
import passport from './utils/passport.js';
import compression from 'compression';
import path from 'path';

// Import routes
import authRoutes from './routes/authRoutes.js';
import userRoutes from './routes/userRoutes.js';
import bookingRoutes from './routes/bookingRoutes.js';
import serviceRoutes from './routes/serviceRoutes.js';
import offerRoutes from './routes/offerRoutes.js';
import notificationRoutes from './routes/notificationRoutes.js';
import locationRoutes from './routes/locationRoutes.js';
import paymentRoutes from './routes/paymentRoutes.js';
import membershipRoutes from './routes/membershipRoutes.js';
import professionalRoutes from './routes/professionalRoutes.js';
import adminRoutes from './routes/adminRoutes.js';
import vehicleRoutes from './routes/vehicleRoutes.js';

// Import middleware
import { errorHandler } from './middleware/errorMiddleware.js';
import { responseEnhancer } from './middleware/responseMiddleware.js';
import { rawBodyMiddleware, saveRawBody } from './middleware/webhookMiddleware.js';
import { apiResponseMiddleware, errorHandlerMiddleware } from './utils/apiResponse.js';

// Load environment variables
dotenv.config();

// Create Express app
const app = express();



// Enable compression
app.use(compression());

<<<<<<< HEAD
// Security middleware
app.use(helmet({
  contentSecurityPolicy: {
    directives: {
      defaultSrc: ["'self'"],
      styleSrc: ["'self'", "'unsafe-inline'"],
      scriptSrc: ["'self'"],
      imgSrc: ["'self'", "data:", "https:"],
      connectSrc: ["'self'", "https:"],
      fontSrc: ["'self'"],
      objectSrc: ["'none'"],
      mediaSrc: ["'self'"],
      frameSrc: ["'none'"],
    },
  },
  crossOriginEmbedderPolicy: false,
  crossOriginResourcePolicy: false
}));

// Rate limiting for security
const limiter = rateLimit({
  windowMs: 15 * 60 * 1000, // 15 minutes
  max: process.env.NODE_ENV === 'production' ? 100 : 1000, // limit each IP to 100 requests per windowMs in production
  message: {
    success: false,
    message: 'Too many requests from this IP, please try again later.',
    statusCode: 429
  },
  standardHeaders: true,
  legacyHeaders: false,
  skip: (req) => {
    // Skip rate limiting for health checks
    return req.path === '/health' || req.path === '/api/health';
  }
});

// Apply rate limiting to all API routes
app.use('/api/', limiter);

// Special rate limiting for auth endpoints
const authLimiter = rateLimit({
  windowMs: 15 * 60 * 1000, // 15 minutes
  max: 5, // limit each IP to 5 auth requests per windowMs
  message: {
    success: false,
    message: 'Too many authentication attempts, please try again later.',
    statusCode: 429
  },
  skipSuccessfulRequests: true, // Don't count successful requests
});

app.use('/api/auth/', authLimiter);

// Body parser with special handling for webhooks
app.use(rawBodyMiddleware);
app.use(saveRawBody);
app.use(express.json({ limit: '10mb' }));
app.use(express.urlencoded({ extended: true, limit: '10mb' }));
=======
// Security logging

// Enhanced request validation and sanitization

// Body parser with special handling for webhooks
app.use(rawBodyMiddleware);
app.use(saveRawBody);
app.use(express.urlencoded({ extended: true, limit: '100kb' }));
>>>>>>> d48691c7

// Response formatter middleware
app.use(apiResponseMiddleware);
app.use(responseEnhancer); // Keep for backward compatibility
<<<<<<< HEAD


=======


>>>>>>> d48691c7
// Enhanced CORS Configuration for Frontend Integration
const corsOptions = {
  origin: function (origin, callback) {
    // Allow requests with no origin (like mobile apps or curl requests)
    if (!origin) return callback(null, true);
    
    const allowedOrigins = process.env.NODE_ENV === 'production'
      ? [
          process.env.CORS_ORIGIN || 'https://dashstream-app.com',
          'https://dashstream-frontend.vercel.app',
          'https://dashstream-admin.vercel.app',
          'https://dash-stream-apk-backend.vercel.app',
          'exp://*',
          'http://*',
          'https://*',
          null
        ]
      : [
          'http://localhost:19000', 
          'http://localhost:19001', 
          'http://localhost:19002', 
          'http://localhost:3000',
          'http://localhost:8081',
          'http://localhost:5000',
          'http://192.168.*',
          'http://10.*',
          'http://172.*',
          'exp://*',
          '*',
          null
        ];
    
    // Always allow for mobile apps and localhost
    if (allowedOrigins.some(allowed => {
      if (allowed === '*') return true;
      if (allowed.endsWith('*')) {
        const base = allowed.slice(0, -1);
        return origin && origin.startsWith(base);
      }
      return origin === allowed;
    })) {
      callback(null, true);
    } else {
      console.log('CORS Info - Origin:', origin);
      callback(null, true); // Allow all in development
    }
  },
  credentials: true,
  methods: ['GET', 'POST', 'PUT', 'DELETE', 'PATCH', 'OPTIONS'],
  allowedHeaders: [
    'Content-Type', 
    'Authorization', 
    'X-Requested-With', 
    'X-Client-Version', 
    'X-Platform', 
    'X-Request-Time',
    'X-API-Key',
    'X-Device-ID',
    'X-App-Version'
  ],
  exposedHeaders: ['X-Total-Count', 'X-Page-Count', 'X-Current-Page'],
  maxAge: 86400, // 24 hours
  preflightContinue: false,
  optionsSuccessStatus: 200
};

app.use(cors(corsOptions));

// Handle preflight requests
app.options('*', cors());

// Session configuration
app.use(
  session({
    secret: process.env.SESSION_SECRET || 'super-secret-key',
    resave: false,
    saveUninitialized: false,
    store: MongoStore.create({
      mongoUrl: process.env.MONGODB_URI,
      ttl: parseInt(process.env.SESSION_EXPIRY) / 1000 || 14 * 24 * 60 * 60, // Convert ms to seconds or default to 14 days
      touchAfter: 24 * 3600 // Only update session once per day unless data changes
    }),
    cookie: {
      secure: process.env.NODE_ENV === 'production',
      httpOnly: true,
      maxAge: parseInt(process.env.SESSION_EXPIRY) || 14 * 24 * 60 * 60 * 1000, // 14 days by default
      sameSite: process.env.NODE_ENV === 'production' ? 'strict' : 'lax'
    }
  })
);

// Initialize Passport and session
app.use(passport.initialize());
app.use(passport.session());

// Mount API routes
app.use('/api/auth', authRoutes);
app.use('/api/users', userRoutes);
app.use('/api/bookings', bookingRoutes);
app.use('/api/services', serviceRoutes);
app.use('/api/offers', offerRoutes);
app.use('/api/notifications', notificationRoutes);
app.use('/api/location', locationRoutes);
app.use('/api/payments', paymentRoutes);
app.use('/api/membership', membershipRoutes);
app.use('/api/professional', professionalRoutes);
app.use('/api/admin', adminRoutes);
app.use('/api/vehicles', vehicleRoutes);

<<<<<<< HEAD
// Health check endpoint
app.get('/health', (req, res) => {
  res.status(200).json({
    success: true,
    message: 'DashStream API is healthy',
    timestamp: new Date().toISOString(),
    environment: process.env.NODE_ENV,
    version: '1.0.0',
    uptime: Math.floor(process.uptime()),
    memory: process.memoryUsage(),
  });
});

app.get('/api/health', (req, res) => {
  res.status(200).json({
    success: true,
    message: 'DashStream API is healthy',
    timestamp: new Date().toISOString(),
    environment: process.env.NODE_ENV,
    version: '1.0.0',
    uptime: Math.floor(process.uptime()),
    database: mongoose.connection.readyState === 1 ? 'connected' : 'disconnected',
    services: {
      database: mongoose.connection.readyState === 1,
      redis: false, // Update this if you're using Redis
      external_apis: true // Update based on your external dependencies
    }
  });
});

app.use(errorHandlerMiddleware);
app.use(errorHandler);

=======

app.use(errorHandlerMiddleware);
app.use(errorHandler);

>>>>>>> d48691c7
if (process.env.NODE_ENV === 'production') {

  const __dirname = path.resolve();
  app.use(express.static(path.join(__dirname, 'public')));
  
  app.get('/', (req, res) => {
    res.send('DashStream API is running');
  });
}

// 404 route handler
app.all('*', (req, res, next) => {
  res.status(404).json({
    success: false,
    message: `Can't find ${req.originalUrl} on this server!`,
    statusCode: 404
  });
});


// Database connection
mongoose
  .connect(process.env.MONGODB_URI)
  .then(() => console.log('Connected to MongoDB'))
  .catch(err => {
    console.error('MongoDB connection error:', err);
    console.log('Please make sure MongoDB is installed and running, or update the MONGODB_URI in .env file.');
  });

// Start server
const PORT = process.env.PORT || 5000;
const HOST = process.env.NODE_ENV === 'production' ? '0.0.0.0' : '0.0.0.0';
const server = app.listen(PORT, HOST, () => {
  console.log(`Server running in ${process.env.NODE_ENV} mode on ${HOST}:${PORT}`);
  console.log(`Local access: http://localhost:${PORT}`);
  console.log(`Network access: http://192.168.1.10:${PORT}`);
});

// Handle unhandled promise rejections
process.on('unhandledRejection', err => {
  console.error('UNHANDLED REJECTION!  Shutting down...');
  console.error(err.name, err.message);
  server.close(() => {
    process.exit(1);
  });
});

export default app;<|MERGE_RESOLUTION|>--- conflicted
+++ resolved
@@ -42,86 +42,30 @@
 // Enable compression
 app.use(compression());
 
-<<<<<<< HEAD
-// Security middleware
-app.use(helmet({
-  contentSecurityPolicy: {
-    directives: {
-      defaultSrc: ["'self'"],
-      styleSrc: ["'self'", "'unsafe-inline'"],
-      scriptSrc: ["'self'"],
-      imgSrc: ["'self'", "data:", "https:"],
-      connectSrc: ["'self'", "https:"],
-      fontSrc: ["'self'"],
-      objectSrc: ["'none'"],
-      mediaSrc: ["'self'"],
-      frameSrc: ["'none'"],
-    },
-  },
-  crossOriginEmbedderPolicy: false,
-  crossOriginResourcePolicy: false
-}));
-
-// Rate limiting for security
+// Development logging
+if (process.env.NODE_ENV === 'development') {
+  app.use(morgan('dev'));
+}
+
+// Rate limiting
 const limiter = rateLimit({
-  windowMs: 15 * 60 * 1000, // 15 minutes
-  max: process.env.NODE_ENV === 'production' ? 100 : 1000, // limit each IP to 100 requests per windowMs in production
-  message: {
-    success: false,
-    message: 'Too many requests from this IP, please try again later.',
-    statusCode: 429
-  },
-  standardHeaders: true,
-  legacyHeaders: false,
-  skip: (req) => {
-    // Skip rate limiting for health checks
-    return req.path === '/health' || req.path === '/api/health';
-  }
-});
-
-// Apply rate limiting to all API routes
-app.use('/api/', limiter);
-
-// Special rate limiting for auth endpoints
-const authLimiter = rateLimit({
-  windowMs: 15 * 60 * 1000, // 15 minutes
-  max: 5, // limit each IP to 5 auth requests per windowMs
-  message: {
-    success: false,
-    message: 'Too many authentication attempts, please try again later.',
-    statusCode: 429
-  },
-  skipSuccessfulRequests: true, // Don't count successful requests
-});
-
-app.use('/api/auth/', authLimiter);
-
-// Body parser with special handling for webhooks
-app.use(rawBodyMiddleware);
-app.use(saveRawBody);
-app.use(express.json({ limit: '10mb' }));
-app.use(express.urlencoded({ extended: true, limit: '10mb' }));
-=======
-// Security logging
-
-// Enhanced request validation and sanitization
-
-// Body parser with special handling for webhooks
-app.use(rawBodyMiddleware);
-app.use(saveRawBody);
+  windowMs: process.env.RATE_LIMIT_WINDOW_MS || 15 * 60 * 1000, // 15 minutes by default
+  max: process.env.RATE_LIMIT_MAX || 100, // limit each IP to 100 requests per windowMs by default
+  message: 'Too many requests from this IP, please try again after some time',
+  standardHeaders: true, // Return rate limit info in the `RateLimit-*` headers
+  legacyHeaders: false, // Disable the `X-RateLimit-*` headers
+});
+app.use('/api', limiter);
+
+// Body parser
+app.use(express.json({ limit: '100kb' }));
 app.use(express.urlencoded({ extended: true, limit: '100kb' }));
->>>>>>> d48691c7
 
 // Response formatter middleware
 app.use(apiResponseMiddleware);
 app.use(responseEnhancer); // Keep for backward compatibility
-<<<<<<< HEAD
-
-
-=======
-
-
->>>>>>> d48691c7
+
+
 // Enhanced CORS Configuration for Frontend Integration
 const corsOptions = {
   origin: function (origin, callback) {
@@ -224,53 +168,25 @@
 app.use('/api/services', serviceRoutes);
 app.use('/api/offers', offerRoutes);
 app.use('/api/notifications', notificationRoutes);
-app.use('/api/location', locationRoutes);
-app.use('/api/payments', paymentRoutes);
-app.use('/api/membership', membershipRoutes);
-app.use('/api/professional', professionalRoutes);
-app.use('/api/admin', adminRoutes);
-app.use('/api/vehicles', vehicleRoutes);
-
-<<<<<<< HEAD
-// Health check endpoint
-app.get('/health', (req, res) => {
-  res.status(200).json({
-    success: true,
-    message: 'DashStream API is healthy',
-    timestamp: new Date().toISOString(),
-    environment: process.env.NODE_ENV,
-    version: '1.0.0',
-    uptime: Math.floor(process.uptime()),
-    memory: process.memoryUsage(),
-  });
-});
-
+
+// Error handling middleware
+app.use(errorHandler);
+
+// export default app;
+
+// Health check route
 app.get('/api/health', (req, res) => {
-  res.status(200).json({
-    success: true,
-    message: 'DashStream API is healthy',
-    timestamp: new Date().toISOString(),
-    environment: process.env.NODE_ENV,
-    version: '1.0.0',
-    uptime: Math.floor(process.uptime()),
-    database: mongoose.connection.readyState === 1 ? 'connected' : 'disconnected',
-    services: {
-      database: mongoose.connection.readyState === 1,
-      redis: false, // Update this if you're using Redis
-      external_apis: true // Update based on your external dependencies
-    }
-  });
-});
-
-app.use(errorHandlerMiddleware);
-app.use(errorHandler);
-
-=======
-
-app.use(errorHandlerMiddleware);
-app.use(errorHandler);
-
->>>>>>> d48691c7
+  res.sendSuccess(
+    {
+      environment: process.env.NODE_ENV,
+      timestamp: new Date().toISOString(),
+      version: process.env.npm_package_version || '1.0.0'
+    },
+    'Server is running'
+  );
+});
+
+// Serve static assets in production
 if (process.env.NODE_ENV === 'production') {
 
   const __dirname = path.resolve();
